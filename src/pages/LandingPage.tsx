--- conflicted
+++ resolved
@@ -12,7 +12,6 @@
   Workflow,
   Shield
 } from 'lucide-react';
-import Interactive3DModel from '../components/Interactive3DModel';
 
 // Proper IconCloud Component with realistic 3D sphere rotation
 interface Icon {
@@ -287,6 +286,7 @@
     </div>
   );
 };
+import Interactive3DModel from '../components/Interactive3DModel';
 
 const LandingPage: React.FC = () => {
   const heroRef = useRef<HTMLDivElement>(null);
@@ -579,7 +579,28 @@
             </p>
           </div>
 
-<<<<<<< HEAD
+          <div className="grid md:grid-cols-2 lg:grid-cols-4 gap-8">
+            {features.map((feature, index) => {
+              const Icon = feature.icon;
+              return (
+                <div 
+                  key={index} 
+                  className="group bg-white p-8 rounded-3xl shadow-lg hover:shadow-2xl transition-all duration-500 border border-gray-100 hover:border-gray-200 cursor-pointer"
+                  style={{ 
+                    transform: typeof window !== 'undefined' ? 
+                      `perspective(1000px) rotateX(${(mousePosition.y / window.innerHeight - 0.5) * -5}deg) rotateY(${(mousePosition.x / window.innerWidth - 0.5) * 5}deg)` : 
+                      'none',
+                    transformStyle: 'preserve-3d'
+                  }}
+                >
+                  <div className={`w-16 h-16 rounded-2xl bg-gradient-to-r ${feature.color} flex items-center justify-center mb-6 group-hover:scale-110 transition-transform duration-300 shadow-lg`}>
+                    <Icon className="w-8 h-8 text-white" />
+                  </div>
+                  <h3 className="text-xl font-bold mb-4 text-gray-900">{feature.title}</h3>
+                  <p className="text-gray-600 leading-relaxed">{feature.description}</p>
+                </div>
+              );
+            })}
           {/* Enhanced layout with 3D Model */}
           <div className="grid lg:grid-cols-3 gap-12 items-center">
             {/* Features Grid - Left Side */}
@@ -649,24 +670,6 @@
                         <div className="text-xs text-gray-600">Tasks</div>
                       </div>
                     </div>
-=======
-          <div className="grid md:grid-cols-2 lg:grid-cols-4 gap-8">
-            {features.map((feature, index) => {
-              const Icon = feature.icon;
-              return (
-                <div 
-                  key={index} 
-                  className="group bg-white p-8 rounded-3xl shadow-lg hover:shadow-2xl transition-all duration-500 border border-gray-100 hover:border-gray-200 cursor-pointer"
-                  style={{ 
-                    transform: typeof window !== 'undefined' ? 
-                      `perspective(1000px) rotateX(${(mousePosition.y / window.innerHeight - 0.5) * -5}deg) rotateY(${(mousePosition.x / window.innerWidth - 0.5) * 5}deg)` : 
-                      'none',
-                    transformStyle: 'preserve-3d'
-                  }}
-                >
-                  <div className={`w-16 h-16 rounded-2xl bg-gradient-to-r ${feature.color} flex items-center justify-center mb-6 group-hover:scale-110 transition-transform duration-300 shadow-lg`}>
-                    <Icon className="w-8 h-8 text-white" />
->>>>>>> 0b49f6aa
                   </div>
                 </div>
                 
