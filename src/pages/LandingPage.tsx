--- conflicted
+++ resolved
@@ -526,13 +526,11 @@
             loop
             playsInline
           >
-<<<<<<< HEAD
-            <source src="/background-video.mp4" type="video/mp4" />
-=======
+
             {/* For your actual implementation, use this path: */}
             <source src="https://pmvzgrlufqgbxgpkaqke.supabase.co/storage/v1/object/public/video/background-video.mp4" type="video/mp4" />
             {/* Placeholder for demo - replace with your actual video */}
->>>>>>> 1eb7d542
+
             <div className="w-full h-full bg-gradient-to-br from-pink-100 via-purple-50 to-blue-100"></div>
           </video>
           
